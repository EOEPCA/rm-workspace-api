--- conflicted
+++ resolved
@@ -214,10 +214,7 @@
     # Step 1 - Create the client with permissions
     #--------------------------------------------------------------------------
     logger.info("[step 1] Create the client with permissions...")
-<<<<<<< HEAD
-=======
     new_client_uuid = None
->>>>>>> f19fc35e
     headers = {
         "Content-Type": "application/json",
         "Accept": "application/json",
